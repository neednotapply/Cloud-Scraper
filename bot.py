import os
import json
import random
import asyncio
import logging
import io
import re
import string
import time
import html
from collections import Counter, defaultdict

import aiohttp
import discord
from playwright.async_api import async_playwright, Browser

CONFIG_FILE = "config.json"
STATS_FILE = "char_stats.json"

if not os.path.exists(CONFIG_FILE):
    raise RuntimeError(f"Missing {CONFIG_FILE}. See config.example.json")

with open(CONFIG_FILE, "r", encoding="utf-8") as f:
    config = json.load(f)

TOKEN = config.get("token")
CHANNEL_ID = int(config.get("channel_id", 0))

# Built-in domain configuration
DOMAINS = {
    "ibb.co": {"base_url": "https://ibb.co", "length": 8, "rate_limit": 1.0},
    "puu.sh": {"base_url": "https://puu.sh", "length": 6, "rate_limit": 1.0},
    "imgur.com": {"base_url": "https://imgur.com", "length": 7, "rate_limit": 1.0},
    "i.imgur.com": {"base_url": "https://i.imgur.com", "length": 7, "rate_limit": 1.0},
    "gyazo.com": {"base_url": "https://gyazo.com", "length": 36, "rate_limit": 1.0},
    "cl.ly": {"base_url": "https://cl.ly", "length": 6, "rate_limit": 1.0},
    "prnt.sc": {"base_url": "https://prnt.sc", "length": 6, "rate_limit": 1.0},
    "youtu.be": {"base_url": "https://www.youtube.com/watch", "length": 11, "rate_limit": 1.0},
}


logging.basicConfig(level=logging.INFO)
logger = logging.getLogger("bot")

intents = discord.Intents.default()
client = discord.Client(intents=intents)
scrape_task = None

async def start_scrape_loop() -> None:
    """Ensure the scraping task is running and previous instances are closed."""
    global scrape_task
    if scrape_task is not None:
        if not scrape_task.done():
            logger.info("Cancelling existing scrape_loop task")
            scrape_task.cancel()
            try:
                await scrape_task
            except asyncio.CancelledError:
                logger.info("Previous scrape_loop task cancelled")
        else:
            exc = scrape_task.exception()
            if exc:
                logger.error("scrape_loop exited with exception: %s", exc)
            else:
                logger.info("scrape_loop completed")
    logger.info("Starting scrape_loop task")
    scrape_task = client.loop.create_task(scrape_loop())


@client.event
async def on_ready():
    global logger
    logger = logging.getLogger(str(client.user))
    logger.info("Logged in as %s", client.user)
    await start_scrape_loop()

@client.event
async def on_resumed():
    logger.info("Gateway resumed")
    await start_scrape_loop()

tested_urls = set()

code_distributions: dict[str, dict[int, list[Counter]]] = defaultdict(lambda: defaultdict(list))
invalid_distributions: dict[str, dict[int, list[Counter]]] = defaultdict(lambda: defaultdict(list))

SAVE_STATS_EVERY = 50
scrape_count = 0

ALL_CHARS = string.ascii_letters + string.digits

def _update_distribution(domain: str, code: str, valid: bool = True) -> None:
    dist_map = code_distributions if valid else invalid_distributions
    length = len(code)
    while len(dist_map[domain][length]) < length:
        dist_map[domain][length].append(Counter())
    for i, char in enumerate(code):
        dist_map[domain][length][i][char] += 1

def _apply_heuristics(domain: str, charset: str, length: int) -> str:
    logger.debug(
        "Applying heuristics: domain=%s length=%d initial_charset=%s",
        domain,
        length,
        charset,
    )
    result = charset
    if domain == "prnt.sc":
        if length == 6:
            result = string.ascii_lowercase
        else:
            result = string.ascii_letters + string.digits
    elif domain in {"ibb.co", "puu.sh", "imgur.com", "i.imgur.com", "gyazo.com", "cl.ly"}:
        result = string.ascii_letters + string.digits
    elif domain == "youtu.be":
        result = string.ascii_letters + string.digits + "-_"
    logger.debug("Heuristics result for %s: %s", domain, result)
    return result

def save_distributions() -> None:
    data = {
        "valid": {d: {str(k): [dict(c) for c in v] for k, v in lv.items()} for d, lv in code_distributions.items()},
        "invalid": {d: {str(k): [dict(c) for c in v] for k, v in lv.items()} for d, lv in invalid_distributions.items()},
    }
    logger.info("Saving statistics to %s", STATS_FILE)
    with open(STATS_FILE, "w", encoding="utf-8") as f:
        json.dump(data, f, indent=2)
    logger.info("Saved statistics to %s", STATS_FILE)

def load_distributions() -> None:
    if not os.path.exists(STATS_FILE):
        logger.info("Statistics file %s does not exist", STATS_FILE)
        return
    logger.info("Loading statistics from %s", STATS_FILE)
    with open(STATS_FILE, "r", encoding="utf-8") as f:
        data = json.load(f)

    for domain, lengths in data.get("valid", {}).items():
        for length_str, counters in lengths.items():
            length = int(length_str)
            while len(code_distributions[domain][length]) < len(counters):
                code_distributions[domain][length].append(Counter())
            for i, counter_dict in enumerate(counters):
                code_distributions[domain][length][i].update(counter_dict)

    for domain, lengths in data.get("invalid", {}).items():
        for length_str, counters in lengths.items():
            length = int(length_str)
            while len(invalid_distributions[domain][length]) < len(counters):
                invalid_distributions[domain][length].append(Counter())
            for i, counter_dict in enumerate(counters):
                invalid_distributions[domain][length][i].update(counter_dict)

async def fetch_image(session: aiohttp.ClientSession, url: str, headers=None) -> bytes | None:
    try:
        async with session.get(url, headers=headers, timeout=10) as resp:
            status = resp.status
            content_type = resp.headers.get("Content-Type", "")
            if status == 200 and content_type.startswith("image"):
                return await resp.read()
            logger.info("Checked %s -> HTTP %s", url, status)
    except asyncio.TimeoutError:
        logger.warning("Checked %s -> not found (timeout)", url)
    except Exception as exc:
        logger.warning("Checked %s -> error: %s", url, exc)
    return None

# --- Additional helpers for prnt.sc scraping taken from neednotapply/Screenshot_Stealer-Matrix ---
async def prntsc_get_image_url(browser: Browser, url: str) -> str | None:
    """Load a prnt.sc page with Playwright and extract the screenshot URL."""
    context = await browser.new_context()
    try:
        page = await context.new_page()
        try:
            await page.goto(url)
            try:
                await page.wait_for_selector("#screenshot-image", timeout=5000)
                image_url = await page.get_attribute("#screenshot-image", "src")
            except Exception:
                image_url = None
                logger.info("Checked %s -> not found (prnt.sc selector)", url)
            if image_url:
                if image_url.startswith("//"):
                    image_url = "https:" + image_url
                elif image_url.startswith("/"):
                    image_url = "https://prnt.sc" + image_url
            return image_url
        finally:
            try:
                await page.close()
            except Exception as exc:
                logger.warning("Failed to close prnt.sc page %s: %s", url, exc)
    finally:
        await context.close()

async def prntsc_validate_image_url(session: aiohttp.ClientSession, image_url: str) -> bool:
    """Return True if the given image URL returns HTTP 200."""
    try:
        async with session.head(image_url, timeout=5) as response:
            valid = response.status == 200
            if not valid:
                logger.debug(
                    "prnt.sc image HEAD check failed %s -> HTTP %s",
                    image_url,
                    response.status,
                )
            return valid
    except Exception as exc:
        logger.debug(
            "prnt.sc image HEAD request error for %s: %s",
            image_url,
            exc,
        )
        return False

async def fetch_prntsc_image(browser: Browser, session: aiohttp.ClientSession, url: str, headers=None) -> bytes | None:
    image_url = await prntsc_get_image_url(browser, url)
    if not image_url:
        logger.info("Checked %s -> not found (missing screenshot)", url)
        return None

    if not await prntsc_validate_image_url(session, image_url):
        logger.info("Checked %s -> not found (image unavailable)", url)
        return None

    return await fetch_image(session, image_url, headers=headers)

async def _inner_fetch_playwright_image(browser: Browser, url: str, headers=None) -> bytes | None:
    context = await browser.new_context()
    try:
        page = await context.new_page()
        try:
            await page.set_extra_http_headers(headers or {})
            await page.goto(url, timeout=10000, wait_until="domcontentloaded")

            try:
                await page.click('button:has-text("Continue without supporting us")', timeout=3000)
            except Exception:
                pass

            title = await page.title()
            if "Gyazo - Not Found" in title:
                logger.info("Checked %s -> not found (Gyazo title)", url)
                return None
            if title.startswith("That page doesn't exist"):
                logger.info("Checked %s -> not found (imgbb title)", url)
                return None
            if title.startswith("Zight — Not Found"):
                logger.info("Checked %s -> not found (cl.ly title)", url)
                return None
            if await page.locator('p.Toast2-description', has_text="The requested page could not be found").count() > 0:
                logger.info("Checked %s -> not found (Imgur toast popup)", url)
                return None
            content = await page.content()
            if "That puush could not be found." in content:
                logger.info("Checked %s -> not found (Puu.sh body)", url)
                return None

            try:
                image_url = await page.get_attribute('meta[property="og:image"]', 'content', timeout=3000)
            except Exception:
                image_url = None

            # If this is a prnt.sc link, ensure the image is hosted on
            # image.prntscr.com. Links pointing elsewhere (e.g. imgur) usually
            # indicate the screenshot no longer exists.
            if url.startswith("https://prnt.sc") and image_url:
                if not image_url.startswith("https://image.prntscr.com"):
                    logger.info("Checked %s -> not found (prnt.sc external host)", url)
                    image_url = None
        finally:
            try:
                await asyncio.shield(page.close())
            except Exception as exc:
                logger.warning("Failed to close page for %s: %s", url, exc)

        if image_url:
            async with aiohttp.ClientSession() as session:
                return await fetch_image(session, image_url, headers=headers)
        return None
    finally:
        await context.close()

async def fetch_playwright_image(browser: Browser, url: str, headers=None) -> bytes | None:
    try:
        return await asyncio.wait_for(_inner_fetch_playwright_image(browser, url, headers), timeout=15)
    except asyncio.TimeoutError:
        logger.warning("Checked %s -> timeout (global hard cap)", url)
    except Exception as exc:
        logger.warning("Checked %s -> error: %s", url, exc)
    return None

async def fetch_imgur_image(session: aiohttp.ClientSession, url: str, headers=None) -> bytes | None:
    try:
        async with session.get(url, headers=headers, timeout=10) as resp:
            if resp.status != 200:
                logger.info("Checked %s -> HTTP %s", url, resp.status)
                return None

            content_type = resp.headers.get("Content-Type", "")
            if content_type.startswith("image"):
                logger.info("Found image %s (direct)", url)
                return await resp.read()

            text = await resp.text(errors="ignore")
            if "The requested page could not be found" in text:
                logger.info("Checked %s -> not found (Imgur text)", url)
                return None
            m = re.search(r'<meta property="og:image" content="([^"]+)"', text)
            if m:
                image_url = html.unescape(m.group(1))
                if image_url.startswith("//"):
                    image_url = "https:" + image_url
                return await fetch_image(session, image_url, headers=headers)
            logger.info("Checked %s -> not found (missing og:image)", url)
    except asyncio.TimeoutError:
        logger.warning("Checked %s -> not found (timeout)", url)
    except Exception as exc:
        logger.warning("Checked %s -> error: %s", url, exc)
    return None


async def check_youtube_video(
    browser: Browser,
    session: aiohttp.ClientSession,
    url: str,
    code: str,
    headers=None,
) -> bool:
<<<<<<< HEAD
    """Return True if the YouTube video at ``url`` is accessible."""
=======
    """Check if a YouTube video exists."""
>>>>>>> 9d4931d5
    try:
        async with session.get(url, headers=headers, timeout=10) as resp:
            if resp.status == 200:
                text = await resp.text(errors="ignore")
                if (
                    "promo-title style-scope ytd-background-promo-renderer" in text
                    or "This video isn't available anymore" in text
                    or "This video isn&#39;t available anymore" in text
                    or "Video unavailable" in text
                ):
                    logger.info("Checked %s -> not found (unavailable)", url)
                    return False
                return True
            logger.info("Checked %s -> HTTP %s", url, resp.status)
    except asyncio.TimeoutError:
        logger.warning("Checked %s -> not found (timeout)", url)
    except Exception as exc:
        logger.warning("Checked %s -> error: %s", url, exc)
    return False

SCRAPER_MAP = {
    "ibb.co": lambda browser, session, url, code, headers: fetch_playwright_image(browser, url, headers=headers),
    "puu.sh": lambda browser, session, url, code, headers: fetch_playwright_image(browser, url, headers=headers),
    "imgur.com": lambda browser, session, url, code, headers: fetch_imgur_image(session, url, headers=headers),
    "i.imgur.com": lambda browser, session, url, code, headers: fetch_imgur_image(session, url, headers=headers),
    "gyazo.com": lambda browser, session, url, code, headers: fetch_playwright_image(browser, url, headers=headers),
    "cl.ly": lambda browser, session, url, code, headers: fetch_playwright_image(browser, url, headers=headers),
    "prnt.sc": lambda browser, session, url, code, headers: fetch_prntsc_image(browser, session, url, headers=headers),
    "youtu.be": check_youtube_video,
}

async def scrape_loop():
    global scrape_count
    logger.info("Starting scrape loop")
    while True:
        browser = None
        p = None
        try:
            async with aiohttp.ClientSession() as session:
                p = await async_playwright().start()
                try:
                    browser = await p.chromium.launch()
                    logger.info("Browser launched")
                except Exception as exc:
                    logger.exception("Failed to launch browser: %s", exc)
                    await p.stop()
                    p = None
                    raise

                last_log = time.time()
                while True:
                    try:
                        for domain, settings in DOMAINS.items():
                            base_url = settings["base_url"]
                            length = settings.get("length", 6)
                            rate_limit = settings.get("rate_limit", 1.0)
                            logger.debug(
                                "Domain loop start: %s length=%d rate_limit=%s",
                                domain,
                                length,
                                rate_limit,
                            )
                            charset = _apply_heuristics(domain, ALL_CHARS, length)
                            logger.debug(
                                "Using charset for %s: %s", domain, charset
                            )

                            while True:
                                headers = None
                                code = generate_code(domain, length, charset)
                                logger.debug(
                                    "Generated code for %s: %s", domain, code
                                )
                                if domain == "youtu.be":
                                    url = f"{base_url}?v={code}"
                                else:
                                    url = f"{base_url}/{code}"
                                if url in tested_urls:
                                    await asyncio.sleep(0)
                                    continue
                                tested_urls.add(url)

                                logger.info("Checking %s", url)

                                fetcher = SCRAPER_MAP.get(domain)
                                if not fetcher:
                                    break

                                try:
                                    result = await asyncio.wait_for(
                                        fetcher(browser, session, url, code, headers),
                                        timeout=15,
                                    )
                                except asyncio.TimeoutError:
                                    logger.warning("Checked %s -> timeout (hard cap exceeded)", url)
                                    result = None
                                except Exception as exc:
                                    logger.warning("Checked %s -> error: %s", url, exc)
                                    result = None
                                else:
                                    logger.debug(
                                        "Fetcher completed for %s -> %s",
                                        url,
                                        "success" if result else "not found",
                                    )

                                scrape_count += 1

                                if time.time() - last_log > 60:
                                    logger.info("Watchdog: still alive, %d URLs tested", scrape_count)
                                    last_log = time.time()

                                if scrape_count % SAVE_STATS_EVERY == 0:
                                    logger.info("Heartbeat: processed %d URLs", scrape_count)
                                    save_distributions()

                                if domain == "youtu.be":
                                    if not result:
                                        _update_distribution(domain, code, valid=False)
                                        await asyncio.sleep(rate_limit)
                                        break
                                    logger.info("Found video %s", url)
                                    _update_distribution(domain, code, valid=True)
                                    channel = client.get_channel(CHANNEL_ID)
                                    if not channel:
                                        logger.warning("Could not find Discord channel with ID %s", CHANNEL_ID)
                                    else:
                                        try:
                                            await asyncio.wait_for(
                                                channel.send(url),
                                                timeout=10,
                                            )
                                        except Exception as e:
                                            logger.error("Failed to send message to Discord: %s", e)
                                    break
                                else:
                                    image_data = result
                                    if image_data is None:
                                        _update_distribution(domain, code, valid=False)
                                        await asyncio.sleep(rate_limit)
                                        break

                                    logger.info("Found image %s", url)
                                    _update_distribution(domain, code, valid=True)

                                    channel = client.get_channel(CHANNEL_ID)
                                    if not channel:
                                        logger.warning("Could not find Discord channel with ID %s", CHANNEL_ID)
                                    else:
                                        try:
                                            file = discord.File(io.BytesIO(image_data), filename="image.png")
                                            embed = discord.Embed(url=url)
                                            embed.set_image(url="attachment://image.png")
                                            await asyncio.wait_for(
                                                channel.send(url, embed=embed, file=file),
                                                timeout=10,
                                            )
                                        except Exception as e:
                                            logger.error("Failed to send message to Discord: %s", e)

                                break

                            await asyncio.sleep(rate_limit)
                    except Exception:
                        logger.exception("Error in scrape_loop iteration")
                        await asyncio.sleep(5)
        except asyncio.CancelledError:
            logger.info("scrape_loop cancelled")
            break
        except Exception:
            logger.exception("scrape_loop error - restarting in 5s")
            await asyncio.sleep(5)
        finally:
            if browser:
                try:
                    await asyncio.wait_for(browser.close(), timeout=10)
                    logger.info("Browser closed")
                except Exception as exc:
                    logger.warning("Failed to close browser: %s", exc)
                browser = None
            if p:
                try:
                    await asyncio.wait_for(p.stop(), timeout=10)
                    logger.info("Playwright stopped")
                except Exception as exc:
                    logger.warning("Failed to stop Playwright: %s", exc)
                p = None
    logger.warning("scrape_loop exited")

def generate_code(domain: str, length: int, charset: str) -> str:
    """Generate a code biased by collected statistics but still random."""
    dist = code_distributions.get(domain, {}).get(length)
    result = []
    for i in range(length):
        weight_map = {ch: 1 for ch in charset}
        if dist and i < len(dist):
            for ch, w in dist[i].items():
                weight_map[ch] = weight_map.get(ch, 1) + w
        chars, weights = zip(*weight_map.items())
        result.append(random.choices(chars, weights=weights, k=1)[0])
    return "".join(result)

if __name__ == "__main__":
    load_distributions()
    if not TOKEN or not CHANNEL_ID:
        raise RuntimeError("token and channel_id must be set in config.json")
    client.run(TOKEN)<|MERGE_RESOLUTION|>--- conflicted
+++ resolved
@@ -327,11 +327,8 @@
     code: str,
     headers=None,
 ) -> bool:
-<<<<<<< HEAD
-    """Return True if the YouTube video at ``url`` is accessible."""
-=======
-    """Check if a YouTube video exists."""
->>>>>>> 9d4931d5
+
+ main
     try:
         async with session.get(url, headers=headers, timeout=10) as resp:
             if resp.status == 200:
